name: Lint
on:
  push:
    branches:
      - main
      - release/**
  pull_request:
  merge_group:
permissions:
  contents: read
  # Optional: allow read access to pull request. Use with `only-new-issues` option.
  # pull-requests: read

jobs:
  golangci:
    name: golangci-lint
    runs-on: ubuntu-latest
    steps:
      - uses: actions/setup-go@v4
        with:
          go-version: 1.20.2
      - uses: actions/checkout@v3
      - name: golangci-lint
        uses: golangci/golangci-lint-action@v3
        with:
          # Optional: version of golangci-lint to use in form of v1.2 or v1.2.3 or `latest` to use the latest version
          version: latest
          only-new-issues: true
  lint-markdown:
    name: Lint markdown
    runs-on: ubuntu-latest
    steps:
      - name: Check out code
        uses: actions/checkout@v3

      - name: Lint markdown
        uses: avto-dev/markdown-lint@v1
        with:
          args: "**/*.md"
<<<<<<< HEAD
  protos-check-breaking:
    name: Check for Breaking Protocol Buffer Changes
    runs-on: ubuntu-latest
    steps:
      - uses: actions/checkout@v3
      - uses: bufbuild/buf-setup-action@v1.26.0
      - uses: bufbuild/buf-breaking-action@v1
        with:
          input: "proto"
          against: "https://github.com/${{ github.repository }}.git#branch=${{ github.event.pull_request.base.ref }},ref=HEAD~1,subdir=proto"
=======

  check-protos:
    name: Lint Protocol Buffers
    runs-on: ubuntu-latest
    steps:
      - uses: actions/checkout@v3
      - name: Setup Go
        uses: actions/setup-go@v3
        with:
          go-version: '1.20'
      - name: Build protocol buffer builder
        run: make proto-build-docker
      - name: Check Protocol Buffer Formatting
        run: |
          make proto-format
          if [[ `git status --porcelain` ]]; then
            echo "Proto files are not formatted. Please run `make proto-format`"
            exit 1
          fi
      - name: Lint Protocol Buffers
        run: make proto-lint   
      - name: Check Protocol Buffer Dependencies Up to Date
        run: |
          make proto-update-deps 
          if [[ `git status --porcelain` ]]; then
            echo "Proto dependencies are not up to date. Please run `make proto-update-deps `"
            exit 1
          fi                
      - name: Check Generated Protos Up to Date
        run: |
          make proto-gen
          if [[ `git status --porcelain` ]]; then
            echo "Proto files are not up to date. Please run `make proto-gen`"
            exit 1
          fi
      - name: Check Dependency Injected Generated Protos Up to Date
        run: |
          make proto-pulsar-gen
          if [[ `git status --porcelain` ]]; then
            echo "Proto files for dependency injection are not up to date. Please run `make proto-pulsar-gen`"
            exit 1
          fi
>>>>>>> 1ceab907
<|MERGE_RESOLUTION|>--- conflicted
+++ resolved
@@ -37,20 +37,8 @@
         uses: avto-dev/markdown-lint@v1
         with:
           args: "**/*.md"
-<<<<<<< HEAD
-  protos-check-breaking:
-    name: Check for Breaking Protocol Buffer Changes
-    runs-on: ubuntu-latest
-    steps:
-      - uses: actions/checkout@v3
-      - uses: bufbuild/buf-setup-action@v1.26.0
-      - uses: bufbuild/buf-breaking-action@v1
-        with:
-          input: "proto"
-          against: "https://github.com/${{ github.repository }}.git#branch=${{ github.event.pull_request.base.ref }},ref=HEAD~1,subdir=proto"
-=======
 
-  check-protos:
+  lint-protos:
     name: Lint Protocol Buffers
     runs-on: ubuntu-latest
     steps:
@@ -91,4 +79,14 @@
             echo "Proto files for dependency injection are not up to date. Please run `make proto-pulsar-gen`"
             exit 1
           fi
->>>>>>> 1ceab907
+
+  protos-check-breaking:
+    name: Check for Breaking Protocol Buffer Changes
+    runs-on: ubuntu-latest
+    steps:
+      - uses: actions/checkout@v3
+      - uses: bufbuild/buf-setup-action@v1.26.0
+      - uses: bufbuild/buf-breaking-action@v1
+        with:
+          input: "proto"
+          against: "https://github.com/${{ github.repository }}.git#branch=${{ github.event.pull_request.base.ref }},ref=HEAD~1,subdir=proto"